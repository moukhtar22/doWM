--- conflicted
+++ resolved
@@ -67,18 +67,12 @@
 	Windows []LayoutWindow `koanf:"windows"`
 }
 
-<<<<<<< HEAD
 // RLayoutWindow represents a resized layout window.
-=======
->>>>>>> 667ca239
 type RLayoutWindow struct {
 	Width, Height, X, Y uint16
 }
 
-<<<<<<< HEAD
 // ResizeLayout represents a resized layout.
-=======
->>>>>>> 667ca239
 type ResizeLayout struct {
 	Windows []RLayoutWindow
 }
@@ -388,11 +382,7 @@
 
 	for kc := firstKeycode; kc <= lastKeycode; kc++ {
 		offset := int(kc-firstKeycode) * int(keymap.KeysymsPerKeycode)
-<<<<<<< HEAD
 		for i := range int(keymap.KeysymsPerKeycode) {
-=======
-		for i := 0; i < int(keymap.KeysymsPerKeycode); i++ {
->>>>>>> 667ca239
 			if keymap.Keysyms[offset+i] == targetKeysym {
 				return kc
 			}
@@ -401,11 +391,7 @@
 	return 0
 }
 
-<<<<<<< HEAD
 // gets keycode of key and sets it, then tells the X server to notify us when this keybind is pressed.
-=======
-// gets keycode of key and sets it, then tells the X server to notify us when this keybind is pressed
->>>>>>> 667ca239
 func (wm *WindowManager) createKeybind(kb *Keybind) Keybind {
 	code := keybind.StrToKeycodes(XUtil, kb.Key)
 	if len(code) < 1 {
@@ -422,18 +408,10 @@
 	if kb.Shift {
 		Mask |= xproto.ModMaskShift
 	}
-<<<<<<< HEAD
 	err := xproto.GrabKeyChecked(wm.conn, true, wm.root, Mask, KeyCode, xproto.GrabModeAsync, xproto.GrabModeAsync).
 		Check()
 	if err != nil {
 		slog.Error("couldn't grab key", "error:", err)
-=======
-	err := xproto.GrabKeyChecked(wm.conn, true, wm.root, Mask, KeyCode, xproto.GrabModeAsync, xproto.GrabModeAsync).Check()
-	err = xproto.GrabKeyChecked(wm.conn, true, wm.root, Mask|xproto.ModMaskLock, KeyCode, xproto.GrabModeAsync, xproto.GrabModeAsync).Check()
-	numlock := getNumLockMask(wm.conn)
-	if numlock != wm.mod {
-		err = xproto.GrabKeyChecked(wm.conn, true, wm.root, Mask|numlock, KeyCode, xproto.GrabModeAsync, xproto.GrabModeAsync).Check()
->>>>>>> 667ca239
 	}
 
 	err = xproto.GrabKeyChecked(
@@ -761,25 +739,21 @@
 		case xproto.ButtonReleaseEvent:
 			// if we don't have the mouse down, we don't want to move or resize
 			if wm.tiling {
-<<<<<<< HEAD
-=======
-				ev := event.(xproto.ButtonReleaseEvent)
->>>>>>> 667ca239
+				ev, ok := event.(xproto.ButtonReleaseEvent)
+				if !ok {
+					break
+				}
 				found := false
 				for _, window := range wm.currWorkspace.windowList {
 					geom, err := xproto.GetGeometry(wm.conn, xproto.Drawable(window.id)).Reply()
 					if err != nil {
 						continue
 					}
-<<<<<<< HEAD
-					fmt.Println("id", window.id, "mouse X:", ev.EventX, "mouse Y:", ev.EventY, "win X:", geom.X, "win Y:", geom.Y,
-						"win width", geom.Width, "win height", geom.Height, "RELEASE")
-					if window.id != ev.Child && ev.EventX < geom.X+int16(geom.Width) && ev.EventX > geom.X &&
-						ev.EventY < geom.Y+int16(geom.Height) && ev.EventY > geom.Y {
-=======
-					fmt.Println("id", window.id, "mouse X:", ev.EventX, "mouse Y:", ev.EventY, "win X:", geom.X, "win Y:", geom.Y, "win width", geom.Width, "win height", geom.Height, "RELEASE")
-					if window.id != ev.Child && ev.EventX < geom.X+int16(geom.Width) && ev.EventX > int16(geom.X) && ev.EventY < geom.Y+int16(geom.Height) && ev.EventY > int16(geom.Y) {
->>>>>>> 667ca239
+					if window.id != ev.Child &&
+						ev.EventX < geom.X+int16(geom.Width) &&
+						ev.EventX > geom.X &&
+						ev.EventY < geom.Y+int16(geom.Height) &&
+						ev.EventY > geom.Y {
 						fmt.Println("MOVING", ev.Child, window.id)
 						swapWindowsID(&wm.currWorkspace.windowList, ev.Child, window.id)
 						wm.fitToLayout()
@@ -826,10 +800,6 @@
 						xproto.ConfigWindowWidth|xproto.ConfigWindowHeight,
 					[]uint32{uint32(Xoffset), uint32(Yoffset), uint32(sizeX), uint32(sizeY)},
 				)
-<<<<<<< HEAD
-=======
-
->>>>>>> 667ca239
 			}
 		case xproto.CreateNotifyEvent:
 			fmt.Println("create notify")
@@ -884,15 +854,10 @@
 						}
 						switch kb.Role {
 						case "resize-x-scale-up":
-<<<<<<< HEAD
 							if wm.currWorkspace.tiling {
 								if err := wm.pointerToWindow(ev.Child); err != nil {
 									slog.Error("couldn't move pointer to window", "error:", err)
 								}
-=======
-							if wm.currWorkspace.tiling == true {
-								wm.pointerToWindow(ev.Child)
->>>>>>> 667ca239
 								if !wm.resizeTiledX(true, ev) {
 									break
 								}
@@ -901,7 +866,6 @@
 								if err != nil {
 									break
 								}
-<<<<<<< HEAD
 								xproto.ConfigureWindowChecked(wm.conn, ev.Child, xproto.ConfigWindowWidth,
 									[]uint32{uint32(geom.Width + uint16(wm.config.Resize))})
 								if err := wm.pointerToWindow(ev.Child); err != nil {
@@ -913,14 +877,6 @@
 								if err := wm.pointerToWindow(ev.Child); err != nil {
 									slog.Error("couldn't move pointer to window", "error:", err)
 								}
-=======
-								xproto.ConfigureWindowChecked(wm.conn, ev.Child, xproto.ConfigWindowWidth, []uint32{uint32(geom.Width + uint16(wm.config.Resize))})
-								wm.pointerToWindow(ev.Child)
-							}
-						case "resize-x-scale-down":
-							if wm.currWorkspace.tiling == true {
-								wm.pointerToWindow(ev.Child)
->>>>>>> 667ca239
 								if !wm.resizeTiledX(false, ev) {
 									break
 								}
@@ -930,7 +886,6 @@
 									break
 								}
 								if geom.Width > 10 {
-<<<<<<< HEAD
 									xproto.ConfigureWindowChecked(wm.conn, ev.Child, xproto.ConfigWindowWidth,
 										[]uint32{uint32(geom.Width - uint16(wm.config.Resize))})
 									if err := wm.pointerToWindow(ev.Child); err != nil {
@@ -943,15 +898,6 @@
 								if err := wm.pointerToWindow(ev.Child); err != nil {
 									slog.Error("couldn't move pointer to window", "error:", err)
 								}
-=======
-									xproto.ConfigureWindowChecked(wm.conn, ev.Child, xproto.ConfigWindowWidth, []uint32{uint32(geom.Width - uint16(wm.config.Resize))})
-									wm.pointerToWindow(ev.Child)
-								}
-							}
-						case "resize-y-scale-up":
-							if wm.currWorkspace.tiling == true {
-								wm.pointerToWindow(ev.Child)
->>>>>>> 667ca239
 								if !wm.resizeTiledY(true, ev) {
 									break
 								}
@@ -960,7 +906,6 @@
 								if err != nil {
 									break
 								}
-<<<<<<< HEAD
 								xproto.ConfigureWindowChecked(wm.conn, ev.Child, xproto.ConfigWindowHeight,
 									[]uint32{uint32(geom.Height + uint16(wm.config.Resize))})
 								if err := wm.pointerToWindow(ev.Child); err != nil {
@@ -972,23 +917,11 @@
 								if err := wm.pointerToWindow(ev.Child); err != nil {
 									slog.Error("couldn't move pointer to window", "error:", err)
 								}
-=======
-								xproto.ConfigureWindowChecked(wm.conn, ev.Child, xproto.ConfigWindowHeight, []uint32{uint32(geom.Height + uint16(wm.config.Resize))})
-								wm.pointerToWindow(ev.Child)
-							}
-						case "resize-y-scale-down":
-							if wm.currWorkspace.tiling == true {
-								wm.pointerToWindow(ev.Child)
->>>>>>> 667ca239
 								if !wm.resizeTiledY(false, ev) {
 									break
 								}
 							} else {
-<<<<<<< HEAD
 								if wm.currWorkspace.tiling {
-=======
-								if wm.currWorkspace.tiling == true {
->>>>>>> 667ca239
 									break
 								}
 								geom, err := xproto.GetGeometry(wm.conn, xproto.Drawable(ev.Child)).Reply()
@@ -996,7 +929,6 @@
 									break
 								}
 								if geom.Height > 10 {
-<<<<<<< HEAD
 									xproto.ConfigureWindowChecked(wm.conn, ev.Child, xproto.ConfigWindowHeight,
 										[]uint32{uint32(geom.Height - uint16(wm.config.Resize))})
 									if err := wm.pointerToWindow(ev.Child); err != nil {
@@ -1006,14 +938,6 @@
 							}
 						case "move-x-right":
 							if wm.currWorkspace.tiling {
-=======
-									xproto.ConfigureWindowChecked(wm.conn, ev.Child, xproto.ConfigWindowHeight, []uint32{uint32(geom.Height - uint16(wm.config.Resize))})
-									wm.pointerToWindow(ev.Child)
-								}
-							}
-						case "move-x-right":
-							if wm.currWorkspace.tiling == true {
->>>>>>> 667ca239
 								break
 							}
 							geom, err := xproto.GetGeometry(wm.conn, xproto.Drawable(ev.Child)).Reply()
@@ -1021,17 +945,11 @@
 								break
 							}
 							xproto.ConfigureWindowChecked(wm.conn, ev.Child, xproto.ConfigWindowX, []uint32{uint32(geom.X + 10)})
-<<<<<<< HEAD
 							if err := wm.pointerToWindow(ev.Child); err != nil {
 								slog.Error("couldn't move pointer to window", "error:", err)
 							}
 						case "move-x-left":
 							if wm.currWorkspace.tiling {
-=======
-							wm.pointerToWindow(ev.Child)
-						case "move-x-left":
-							if wm.currWorkspace.tiling == true {
->>>>>>> 667ca239
 								break
 							}
 							geom, err := xproto.GetGeometry(wm.conn, xproto.Drawable(ev.Child)).Reply()
@@ -1039,17 +957,11 @@
 								break
 							}
 							xproto.ConfigureWindowChecked(wm.conn, ev.Child, xproto.ConfigWindowX, []uint32{uint32(geom.X - 10)})
-<<<<<<< HEAD
 							if err := wm.pointerToWindow(ev.Child); err != nil {
 								slog.Error("couldn't move pointer to window", "error:", err)
 							}
 						case "move-y-up":
 							if wm.currWorkspace.tiling {
-=======
-							wm.pointerToWindow(ev.Child)
-						case "move-y-up":
-							if wm.currWorkspace.tiling == true {
->>>>>>> 667ca239
 								break
 							}
 							geom, err := xproto.GetGeometry(wm.conn, xproto.Drawable(ev.Child)).Reply()
@@ -1057,17 +969,11 @@
 								break
 							}
 							xproto.ConfigureWindowChecked(wm.conn, ev.Child, xproto.ConfigWindowY, []uint32{uint32(geom.Y - 10)})
-<<<<<<< HEAD
 							if err := wm.pointerToWindow(ev.Child); err != nil {
 								slog.Error("couldn't move pointer to window", "error:", err)
 							}
 						case "move-y-down":
 							if wm.currWorkspace.tiling {
-=======
-							wm.pointerToWindow(ev.Child)
-						case "move-y-down":
-							if wm.currWorkspace.tiling == true {
->>>>>>> 667ca239
 								break
 							}
 							geom, err := xproto.GetGeometry(wm.conn, xproto.Drawable(ev.Child)).Reply()
@@ -1075,13 +981,9 @@
 								break
 							}
 							xproto.ConfigureWindowChecked(wm.conn, ev.Child, xproto.ConfigWindowY, []uint32{uint32(geom.Y + 10)})
-<<<<<<< HEAD
 							if err := wm.pointerToWindow(ev.Child); err != nil {
 								slog.Error("couldn't move pointer to window", "error:", err)
 							}
-=======
-							wm.pointerToWindow(ev.Child)
->>>>>>> 667ca239
 						case "quit":
 							if _, ok := wm.windows[ev.Child]; ok {
 								// EMWH way of politely saying to destroy
@@ -1230,11 +1132,7 @@
 							// workspace that has been changed to
 							w := ev.Child
 							var window Window
-<<<<<<< HEAD
 							shiftok := false
-=======
-							var shiftok bool = false
->>>>>>> 667ca239
 							if kb.Shift {
 								if _, ok := wm.windows[w]; ok {
 									shiftok = ok
@@ -1339,11 +1237,7 @@
 	}
 }
 
-<<<<<<< HEAD
 func (wm *WindowManager) resizeTiledX(increase bool, ev xproto.KeyPressEvent) bool { //nolint:unparam
-=======
-func (wm *WindowManager) resizeTiledX(increase bool, ev xproto.KeyPressEvent) bool {
->>>>>>> 667ca239
 	geom, err := xproto.GetGeometry(wm.conn, xproto.Drawable(ev.Child)).Reply()
 	if err != nil {
 		return false
@@ -1355,11 +1249,7 @@
 	}
 
 	var resizeLayout ResizeLayout
-<<<<<<< HEAD
 	ok := true
-=======
-	var ok bool = true
->>>>>>> 667ca239
 	for _, win := range wm.currWorkspace.windowList {
 		geomwin, err := xproto.GetGeometry(wm.conn, xproto.Drawable(win.id)).Reply()
 		if err != nil {
@@ -1405,20 +1295,11 @@
 		wm.currWorkspace.resizedLayout = resizeLayout
 		wm.fitToLayout()
 		return true
-<<<<<<< HEAD
-=======
-	} else {
-		return false
->>>>>>> 667ca239
 	}
 	return false
 }
 
-<<<<<<< HEAD
 func (wm *WindowManager) resizeTiledY(increase bool, ev xproto.KeyPressEvent) bool { //nolint:unparam
-=======
-func (wm *WindowManager) resizeTiledY(increase bool, ev xproto.KeyPressEvent) bool {
->>>>>>> 667ca239
 	geom, err := xproto.GetGeometry(wm.conn, xproto.Drawable(ev.Child)).Reply()
 	if err != nil {
 		return false
@@ -1430,11 +1311,7 @@
 	}
 
 	var resizeLayout ResizeLayout
-<<<<<<< HEAD
 	ok := true
-=======
-	var ok bool = true
->>>>>>> 667ca239
 	for _, win := range wm.currWorkspace.windowList {
 		geomwin, err := xproto.GetGeometry(wm.conn, xproto.Drawable(win.id)).Reply()
 		if err != nil {
@@ -1480,11 +1357,6 @@
 		wm.currWorkspace.resizedLayout = resizeLayout
 		wm.fitToLayout()
 		return true
-<<<<<<< HEAD
-=======
-	} else {
-		return false
->>>>>>> 667ca239
 	}
 	return false
 }
@@ -1565,19 +1437,11 @@
 	(*arr)[first], (*arr)[last] = (*arr)[last], (*arr)[first]
 }
 
-<<<<<<< HEAD
 func swapWindowsID(arr *[]*Window, first xproto.Window, last xproto.Window) {
 	var res1 int
 	var res2 int
 	for i, win := range *arr {
 		if win.id == first { //nolint:staticcheck
-=======
-func swapWindowsId(arr *[]*Window, first xproto.Window, last xproto.Window) {
-	var res1 int
-	var res2 int
-	for i, win := range *arr {
-		if win.id == first {
->>>>>>> 667ca239
 			res1 = i
 		} else if win.id == last {
 			res2 = i
@@ -1740,7 +1604,6 @@
 			Y := uint32(layoutWindow.Y) + wm.config.Gap + uint32(wm.tilingspace.Y)
 			Width := uint32(layoutWindow.Width) - (wm.config.Gap * 2)
 			Height := uint32(layoutWindow.Height) - (wm.config.Gap * 2)
-<<<<<<< HEAD
 			fmt.Println(
 				"window:",
 				WindowData.id,
@@ -1754,9 +1617,6 @@
 				"Height:",
 				Height,
 			)
-=======
-			fmt.Println("window:", WindowData.id, "X:", X, "rounded:", "Y:", Y, "Width:", Width, "Height:", Height)
->>>>>>> 667ca239
 			wm.configureWindow(WindowData.id, int(X), int(Y), int(Width), int(Height))
 		} else {
 			layoutWindow := layout.Windows[i]
@@ -2264,11 +2124,7 @@
 		return
 	}
 
-<<<<<<< HEAD
 	found := false
-=======
-	var found bool = false
->>>>>>> 667ca239
 	for _, win := range wm.currWorkspace.windowList {
 		if win.id == event.Window {
 			found = true
@@ -2282,15 +2138,6 @@
 			slog.Info("couldn't unmap since window wasn't in clients")
 			fmt.Println(event.Window)
 			return
-<<<<<<< HEAD
-=======
-		} else {
-			wm.currWorkspace = &wm.workspaces[index]
-			fmt.Println("IN WORKSPACE", index)
-			wm.UnFrame(event.Window, false)
-			wm.currWorkspace = &wm.workspaces[wm.workspaceIndex]
-			return
->>>>>>> 667ca239
 		}
 		wm.currWorkspace = &wm.workspaces[index]
 		fmt.Println("IN WORKSPACE", index)
@@ -2302,17 +2149,10 @@
 	wm.fitToLayout()
 }
 
-<<<<<<< HEAD
 func (wm *WindowManager) remDestroyedWin(window xproto.Window) {
 	found := false
 	for _, win := range wm.currWorkspace.windowList {
 		if win.id == window {
-=======
-func (wm *WindowManager) remDestroyedWin(Window xproto.Window) {
-	var found bool = false
-	for _, win := range wm.currWorkspace.windowList {
-		if win.id == Window {
->>>>>>> 667ca239
 			found = true
 			break
 		}
@@ -2322,17 +2162,7 @@
 		ok, index, _ := wm.findWindow(window)
 		if !ok {
 			slog.Info("couldn't unmap since window wasn't in clients")
-<<<<<<< HEAD
 			fmt.Println(window)
-=======
-			fmt.Println(Window)
-			return
-		} else {
-			wm.currWorkspace = &wm.workspaces[index]
-			fmt.Println("IN WORKSPACE", index, wm.currWorkspace.windowList)
-			wm.UnFrame(Window, false)
-			wm.currWorkspace = &wm.workspaces[wm.workspaceIndex]
->>>>>>> 667ca239
 			return
 		}
 		wm.currWorkspace = &wm.workspaces[index]
@@ -2620,7 +2450,6 @@
 	topLeftX := screenMidX - windowMidX
 	topLeftY := screenMidY - windowMidY
 
-<<<<<<< HEAD
 	err = xproto.ConfigureWindowChecked(
 		wm.conn,
 		w,
@@ -2633,15 +2462,6 @@
 		},
 	).
 		Check()
-=======
-	err = xproto.ConfigureWindowChecked(wm.conn, w, xproto.ConfigWindowX|xproto.ConfigWindowY|xproto.ConfigWindowWidth|xproto.ConfigWindowHeight, []uint32{
-		uint32(topLeftX),
-		uint32(topLeftY),
-		uint32(geometry.Width),
-		uint32(geometry.Height),
-	}).Check()
-
->>>>>>> 667ca239
 	if err != nil {
 		slog.Error("Couldn't create new window", "error:", err.Error())
 		return
@@ -2711,16 +2531,12 @@
 	fmt.Println("Framed window" + strconv.Itoa(int(w)) + "[" + strconv.Itoa(int(w)) + "]")
 }
 
-<<<<<<< HEAD
 func (wm *WindowManager) onConfigureRequest(event xproto.ConfigureRequestEvent) {
-=======
-func (wm *WindowManager) OnConfigureRequest(event xproto.ConfigureRequestEvent) {
 	if _, ok := wm.windows[event.Window]; ok {
 		if wm.tiling {
 			return
 		}
 	}
->>>>>>> 667ca239
 	changes := createChanges(event)
 
 	fmt.Println(event.ValueMask)
