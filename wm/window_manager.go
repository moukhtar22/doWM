--- conflicted
+++ resolved
@@ -6,12 +6,6 @@
 	"encoding/binary"
 	"errors"
 	"fmt"
-	"github.com/goccy/go-yaml"
-	"github.com/jezek/xgb"
-	"github.com/jezek/xgb/xproto"
-	"github.com/jezek/xgbutil"
-	"github.com/jezek/xgbutil/keybind"
-	"github.com/mattn/go-shellwords"
 	"log/slog"
 	"math"
 	"os"
@@ -19,15 +13,21 @@
 	"os/user"
 	"path/filepath"
 	"strconv"
+
+	"github.com/goccy/go-yaml"
+	"github.com/jezek/xgb"
+	"github.com/jezek/xgb/xproto"
+	"github.com/jezek/xgbutil"
+	"github.com/jezek/xgbutil/keybind"
+	"github.com/mattn/go-shellwords"
 )
 
-<<<<<<< HEAD
-var (
-	XUtil *xgbutil.XUtil
-)
-
+// XUtil represents the state of xgbutil.
+var XUtil *xgbutil.XUtil
+
+// Config represents the application configuration.
+// tiling window gaps, unfocused/focused window border colors, mod key for all wm actions, window border width, keybinds
 type Config struct {
-	// tiling window gaps, unfocused/focused window border colors, mod key for all wm actions, window border width, keybinds
 	lyts           map[int][]Layout
 	Layouts        []map[int][]Layout `yaml:"layouts"`
 	Gap            uint32             `yaml:"gaps"`
@@ -40,26 +40,6 @@
 	BorderWidth    uint32             `yaml:"border-width"`
 	Keybinds       []Keybind          `yaml:"keybinds"`
 	AutoFullscreen bool               `yaml:"auto-fullscreen"`
-=======
-// XUtil represents the state of xgbutil.
-var XUtil *xgbutil.XUtil
-
-// Config represents the application configuration.
-type Config struct {
-	// tiling window gaps, unfocused/focused window border colors, mod key for all wm actions, window border width,
-	// keybinds
-	Layouts        map[int][]Layout `koanf:"layouts"`
-	Gap            uint32           `koanf:"gaps"`
-	Resize         uint32           `koanf:"resize-amount"`
-	OuterGap       uint32           `koanf:"outer-gap"`
-	StartTiling    bool             `koanf:"default-tiling"`
-	BorderUnactive uint32           `koanf:"unactive-border-color"`
-	BorderActive   uint32           `koanf:"active-border-color"`
-	ModKey         string           `koanf:"mod-key"`
-	BorderWidth    uint32           `koanf:"border-width"`
-	Keybinds       []Keybind        `koanf:"keybinds"`
-	AutoFullscreen bool             `koanf:"auto-fullscreen"`
->>>>>>> 1f73cb57
 }
 
 // Keybind represents a keybind: keycode, the letter of the key, if shift should be pressed,
@@ -260,15 +240,8 @@
 	}
 }
 
-<<<<<<< HEAD
-// read and create config, if certain values, aren't provided, use the defualt values
+// read and create config, if certain values, aren't provided, use the default values.
 func createConfig() Config {
-=======
-// read and create config, if certain values, aren't provided, use the default values.
-func createConfig(f koanf.Provider) Config {
-	k := koanf.New(".")
-
->>>>>>> 1f73cb57
 	// Set defaults manually
 	cfg := Config{
 		Gap:            6,
@@ -284,7 +257,6 @@
 		AutoFullscreen: false,
 	}
 
-<<<<<<< HEAD
 	home, _ := os.UserHomeDir()
 	f, err := os.ReadFile(filepath.Join(home, ".config", "doWM", "doWM.yml"))
 	if err != nil {
@@ -307,18 +279,6 @@
 		}
 
 		cfg.lyts = lyts
-=======
-	// Load the config file
-	if err := k.Load(f, yaml.Parser()); err == nil {
-		// Unmarshal — existing keys override the defaults
-		if err := k.UnmarshalWithConf("", &cfg, koanf.UnmarshalConf{Tag: "koanf", FlatPaths: false}); err != nil {
-			slog.Warn("couldn't load config, using defaults")
-			_ = exec.Command("notify-send", "'error in doWM config, using defaults'").Start()
-		}
-	} else {
-		slog.Warn("couldn't load config, using defaults")
-		_ = exec.Command("notify-send", "'error in doWM config, using defaults'").Start()
->>>>>>> 1f73cb57
 	}
 
 	fmt.Println(cfg.Layouts)
@@ -1612,27 +1572,18 @@
 		return
 	}
 
-<<<<<<< HEAD
-	if len(wm.config.lyts[windowNum])-1 < wm.layoutIndex && len(wm.config.lyts[windowNum]) > 0 {
-=======
-	if len(wm.config.Layouts[windowNum])-1 < wm.layoutIndex &&
-		len(wm.config.Layouts[windowNum]) > 0 {
->>>>>>> 1f73cb57
+	if len(wm.config.lyts[windowNum])-1 < wm.layoutIndex &&
+		len(wm.config.lyts[windowNum]) > 0 {
 		wm.currWorkspace.layoutIndex = 0
 		wm.layoutIndex = 0
 	}
 
-<<<<<<< HEAD
-	if windowNum > len(wm.config.lyts) || windowNum < 1 || windowNum > len(wm.config.lyts[windowNum][wm.layoutIndex].Windows) {
-		fmt.Println("too many or too few windows to fit to layout in workspace", wm.workspaceIndex+1)
-=======
-	if windowNum > len(wm.config.Layouts) || windowNum < 1 ||
-		windowNum > len(wm.config.Layouts[windowNum][wm.layoutIndex].Windows) {
+	if windowNum > len(wm.config.lyts) || windowNum < 1 ||
+		windowNum > len(wm.config.lyts[windowNum][wm.layoutIndex].Windows) {
 		fmt.Println(
 			"too many or too few windows to fit to layout in workspace",
 			wm.workspaceIndex+1,
 		)
->>>>>>> 1f73cb57
 		return
 	}
 	wm.createTilingSpace()
